--- conflicted
+++ resolved
@@ -40,14 +40,7 @@
 }
 
 const dencunForkEpoch = {
-<<<<<<< HEAD
-  /**
-   * @todo This should be corrected once the particular epoch of the Dencun hard fork on Mainnet is known.
-   */
-  '1': Number.MAX_SAFE_INTEGER,
-=======
   '1': 269568,
->>>>>>> 1be5b45c
   '5': 231680,
   '17000': 29696,
 };
